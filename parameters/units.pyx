--- conflicted
+++ resolved
@@ -167,13 +167,8 @@
 		if check:
 			for dimension, basis_unit in self.basis().items():
 				if basis_unit is None:
-<<<<<<< HEAD
 					print( colour_text("WARNING: No basis unit specified for: %s."%dimension) )
-		
-=======
-					print colour_text("WARNING: No basis unit specified for: %s." % dimension)
-
->>>>>>> 596ccfe4
+
 		if unit.prefixable:
 			for prefix in self._prefixes:
 				self.add(
@@ -191,44 +186,26 @@
 		return self
 
 	def list(self):
-<<<<<<< HEAD
 		return list(self._units.keys())
-	
+
 	def has(self,identifier):
 		return identifier in self._units
-	
+
 	def get(self,unit):
 		if isinstance(unit,text_type):
-			return self._units[unit]
-		elif isinstance(unit,Unit):
-=======
-		return self._units.keys()
-
-	def has(self, identifier):
-		return identifier in self._units
-
-	def get(self, unit):
-		if isinstance(unit, str):
 			try:
 				return self._units[unit]
 			except:
 				raise errors.UnitInvalidError("Unknown unit: '%s'." % unit)
-		elif isinstance(unit, Unit):
->>>>>>> 596ccfe4
+		elif isinstance(unit,Unit):
 			return unit
 		raise errors.UnitInvalidError("Could not find Unit object for '%s'." % unit)
 
 	@property
 	def dimensions(self):
-<<<<<<< HEAD
 		return list(self._dimensions.keys())
-	
+
 	def basis(self,**kwargs):
-=======
-		return self._dimensions.keys()
-
-	def basis(self, **kwargs):
->>>>>>> 596ccfe4
 		if not kwargs:
 			return self._dimensions
 
@@ -237,14 +214,9 @@
 			if unit.dimensions == {key: 1}:
 				self._dimensions[key] = unit
 			else:
-<<<<<<< HEAD
 				print( "Invalid unit (%s) for dimension (%s)" % (unit,key) )
-	
-	
-=======
-				print "Invalid unit (%s) for dimension (%s)" % (unit, key)
-
->>>>>>> 596ccfe4
+
+
 	############# UNITS GENERATION #########################################
 
 	def __call__(self, units):
@@ -327,14 +299,9 @@
 
 		elif isinstance(units, dict):
 			return units
-<<<<<<< HEAD
-		
+
 		elif isinstance(units,text_type):
-			
-=======
-
-		elif isinstance(units, str):
->>>>>>> 596ccfe4
+
 			d = {}
 
 			if units == "units":
@@ -355,15 +322,9 @@
 	def __repr__(self):
 
 		output = []
-<<<<<<< HEAD
-		
+
 		items = sorted(self.__units.items(),key=lambda x: str(x[0]))
-		
-=======
-
-		items = sorted(self.__units.items())
-
->>>>>>> 596ccfe4
+
 		if self.dimensions == {}:
 			return "units"
 
@@ -393,17 +354,10 @@
 		except:
 			if getattr(self, '__scale_cache', None) is None:
 				self.__scale_cache = {}
-<<<<<<< HEAD
-			
+
 			if isinstance(scale,text_type):
 				scale = self.__dispenser(scale)
-			
-=======
-
-			if isinstance(scale, str):
-				scale = self.__dispenser(scale)
-
->>>>>>> 596ccfe4
+
 			dims = self.dimensions
 			dims_other = scale.dimensions
 
@@ -503,15 +457,9 @@
 		for unit in new_units:
 			new_units[unit] *= other
 		return self.__new(new_units)
-<<<<<<< HEAD
 	
 	def __eq__(self,other):
 		if str(self) == str(other): # TODO: WILL BREAK IN PYTHON 2
-=======
-
-	def __eq__(self, other):
-		if str(self) == str(other):
->>>>>>> 596ccfe4
 			return True
 		return False
 
