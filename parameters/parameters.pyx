--- conflicted
+++ resolved
@@ -1,11 +1,4 @@
-<<<<<<< HEAD
-from __future__ import unicode_literals
-
 from . import text_type
-
-import types,inspect,warnings,imp,re
-
-=======
 from . import errors
 from . import physical_constants
 from .definitions import SIDispenser
@@ -16,7 +9,6 @@
 import copy
 import imp
 import inspect
->>>>>>> 596ccfe4
 import numpy as np
 import re
 import sympy
@@ -334,20 +326,6 @@
 				if scale.units.dimensions == {arg: 1}:
 					self.__scalings[arg] = scale
 				else:
-<<<<<<< HEAD
-					raise errors.ScalingDimensionInvalidError("Invalid scaling dimension %s." % arg)
-		
-		# Otherwise, add a new unit scaling
-		elif isinstance(kwargs,(list,tuple)) and len(kwargs)==2:
-			self.__unit_scalings.append(kwargs)
-		
-		else:
-			raise errors.ScalingValueError( "Cannot set scaling with %s." % kwargs )
-	
-	def __get_unit(self,unit):
-		
-		if isinstance(unit,text_type):
-=======
 					raise errors.ScalingUnitInvalidError("Dimension of scaling (%s) is wrong for %s." % (scale.units, arg))
 			else:
 				raise errors.ScalingDimensionInvalidError("Invalid scaling dimension %s." % arg)
@@ -374,8 +352,7 @@
 
 	def __get_unit(self, unit):
 
-		if isinstance(unit, str):
->>>>>>> 596ccfe4
+		if isinstance(unit, text_type):
 			return self.__units(unit)
 
 		elif isinstance(unit, Units):
@@ -419,7 +396,7 @@
 
 	############# PARAMETER RESOLUTION #########################################
 	def __get_pam_name(self, param):
-		if isinstance(param, str):
+		if isinstance(param, text_type):
 			if param[:1] == "_":
 				return param[1:]
 			return param
@@ -495,7 +472,7 @@
 		'''
 		checked = []
 		for arg in args:
-			if isinstance(arg, str):
+			if isinstance(arg, text_type):
 				for pam in self.__get_pam_sups(arg):
 					if pam in self.__parameters_bounds:
 						keys = self.__get_pam_deps(pam)
@@ -524,18 +501,10 @@
 		if arg == '_':
 			raise ValueError()
 		pam_name = self.__get_pam_name(arg)
-<<<<<<< HEAD
-		
-		# If the parameter is actually a function
-		if not isinstance(arg,text_type) or (pam_name not in kwargs and pam_name not in self.__parameters):
-			return self.__eval(arg,**kwargs)
-			
-=======
 
 		# If the parameter is actually a function or otherwise not directly in the dictionary of stored parameters
-		if not isinstance(arg, str) or (pam_name not in kwargs and pam_name not in self.__parameters):
+		if not isinstance(arg, text_type) or (pam_name not in kwargs and pam_name not in self.__parameters):
 			return self.__eval(arg, kwargs)
->>>>>>> 596ccfe4
 		else:
 			scaled = self.__default_scaled
 			if arg[:1] == "_":  # .startswith("_"):
@@ -558,24 +527,7 @@
 					except:
 						self.__cache_scaled[arg] = self.__get_quantity(self.__parameters[arg], param=arg, scaled=scaled)
 						return self.__cache_scaled[arg]
-<<<<<<< HEAD
-				return self.__get_quantity(self.__parameters[arg],param=arg,scaled=scaled)
-	
-	def __get_pam_name(self,param):
-		if isinstance(param,text_type):
-			if param[:1] == "_":
-				return param[1:]
-			return param
-		return param
-
-	def __get_pam_scaled_name(self,param):
-		param = self.__get_pam_name(param)
-		if self.__default_scaled:
-			return param
-		return "_%s"%param
-=======
 				return self.__get_quantity(self.__parameters[arg], param=arg, scaled=scaled)
->>>>>>> 596ccfe4
 
 	def __process_override(self, kwargs, restrict=None, abort_noninvertable=False):
 		'''
@@ -624,17 +576,13 @@
 			if pam[0] == "_":
 				raise ValueError("Parameter type is autodetected. Do not use '_' to switch between scaled and unitted parameters.")
 			val = kwargs[pam]
-<<<<<<< HEAD
-			t = type(val)
+
 			if isinstance(val,text_type):
-=======
-			if type(val) is str:
->>>>>>> 596ccfe4
 				val = self.__get_function(val)
 				kwargs[pam] = val
 			if type(val) is tuple and type(val[0]) is types.FunctionType:
 				val = val[0]
-			if type(val) is tuple and type(val[0]) is str:
+			if type(val) is tuple and type(val[0]) in text_type:
 				val = self.__get_function(val[0])
 			if type(val) is types.FunctionType:
 				pam = self.__get_pam_name(pam)
@@ -711,7 +659,7 @@
 
 		# Deal with the inverse operation case
 		inverse = {}
-		
+
 		for i, arg in enumerate(deps):
 			pam = self.__get_pam_name(arg)
 
@@ -760,10 +708,6 @@
 			return value
 		else:
 			if scaled:
-<<<<<<< HEAD
-=======
-
->>>>>>> 596ccfe4
 				# If tuple of (value,unit) is presented
 				if t is tuple:
 					if len(value) != 2:
@@ -773,12 +717,11 @@
 						q = q.value / self.__unit_scaling(q.units)
 
 				elif isinstance(value, Quantity):
-<<<<<<< HEAD
 					q = value.value/self.__unit_scaling(value.units)
-					
+
 				else: #if t in (float,complex,long,int,np.ndarray):
 					q = value
-			
+
 			else:
 				# If tuple of (value,unit) is presented
 				if t is tuple:
@@ -786,31 +729,11 @@
 						raise errors.QuantityCoercionError("Tuple specifications of quantities must be of form (<value>,<unit>). Was provided with %s ."%str(value))
 					else:
 						q = Quantity(*value,dispenser=self.__units)
-		
+
 				elif isinstance(value, Quantity):
 					q = value
-				
+
 				else: #if t in (float,complex,long,int,np.ndarray):
-=======
-					q = value.value / self.__unit_scaling(value.units)
-
-				else:  # if t in (float,complex,long,int,np.ndarray):
-					q = value
-
-			else:
-
-				# If tuple of (value,unit) is presented
-				if t is tuple:
-					if len(value) != 2:
-						raise errors.QuantityCoercionError("Tuple specifications of quantities must be of form (<value>,<unit>). Was provided with %s ." % str(value))
-					else:
-						q = Quantity(value[0], value[1], dispenser=self.__units)
-
-				elif isinstance(value, Quantity):
-					q = value
-
-				else:  # if t in (float,complex,long,int,np.ndarray):
->>>>>>> 596ccfe4
 					if unit is None and param is None:
 						unit = self.__get_unit('')
 					elif unit is not None:
@@ -819,19 +742,11 @@
 						unit = self.__get_unit(''  if self.__parameters_spec.get(param) is None else self.__parameters_spec.get(param))
 					if isinstance(value, list):
 						value = np.array(value)
-<<<<<<< HEAD
-					q = Quantity(value*self.__unit_scaling(unit), unit,dispenser=self.__units)
-		
-		#if q is None:
-		#	raise errors.QuantityValueError("Unknown value type '%s' with value: '%s'" % (t,value))
-		
-=======
 					q = Quantity(value * self.__unit_scaling(unit), unit, dispenser=self.__units)
 
 		if q is None:
 			raise errors.QuantityValueError("Unknown value type '%s' with value: '%s'" % (t, value))
 
->>>>>>> 596ccfe4
 		if self.__parameters_bounds is not None and param is not None and param in self.__parameters_bounds:
 			q = self.__check_bounds(self.__parameters_bounds[param], q)
 
@@ -853,18 +768,13 @@
 			args = [val for val in [params[self.__get_pam_name(x)] for x in deps]]  # Done separately to avoid memory leak when cythoned.
 			return arg(*args)
 
-		elif isinstance(arg, str) or arg.__class__.__module__.startswith('sympy'):
+		elif isinstance(arg, text_type) or arg.__class__.__module__.startswith('sympy'):
 			try:
-<<<<<<< HEAD
-				if isinstance(arg,text_type):
-					arg = sympy.S(arg)
-=======
-				if isinstance(arg, str):
+				if isinstance(arg, text_type):
 					if arg in self.__parameters:
 						return self.__get_param(arg, kwargs)
 
 					arg = sympy.S(arg, sympy.abc._clash)
->>>>>>> 596ccfe4
 					fs = list(arg.free_symbols)
 					if len(fs) == 1 and str(arg) == str(fs[0]):
 						raise errors.ParameterInvalidError("There is no parameter, and no interpretation, of '%s' which is recognised by Parameters." % arg)
@@ -904,23 +814,6 @@
 
 		self.__cache_deps = {}
 		self.__cache_sups = {}
-<<<<<<< HEAD
-		
-		self.__check_valid_params(kwargs)
-		
-		for param,val in kwargs.items():
-			if isinstance(val,(types.FunctionType)) or isinstance(val,text_type):
-				self.__parameters[param] = self.__check_function(param,self.__get_function(val))
-				self.__spec(**{param:self.__get_unit('')})
-			elif isinstance(val,(list,tuple)) and (isinstance(val[0],types.FunctionType) or isinstance(val[0],text_type) ):
-				self.__parameters[param] = self.__check_function(param,self.__get_function(val[0]))
-				self.__spec(**{param:self.__get_unit(val[1])})
-			else:
-				self.__parameters[param] = self.__get_quantity(val,param=param)
-				if isinstance(self.__parameters[param],Quantity):
-					self.__spec(**{param:self.__parameters[param].units})
-			
-=======
 
 		self.__check_valid_params(kwargs, allow_leading_underscore=False)
 
@@ -929,17 +822,16 @@
 				self.__cache_funcs[param] = None
 			if param in self.__cache_scaled:  # Clear cache if present.
 				del self.__cache_scaled[param]
-			if isinstance(val, (types.FunctionType, str)):
+			if isinstance(val, (types.FunctionType,) + text_type ):
 				self.__parameters[param] = self.__check_function(param, self.__get_function(val))
 				self.__spec({param: self.__get_unit('')})
-			elif isinstance(val, (list, tuple)) and isinstance(val[0], (types.FunctionType, str)):
+			elif isinstance(val, (list, tuple)) and isinstance(val[0], (types.FunctionType,) + text_type):
 				self.__parameters[param] = self.__check_function(param, self.__get_function(val[0]))
 				self.__spec({param: self.__get_unit(val[1])})
 			else:
 				self.__parameters[param] = self.__get_quantity(val, param=param)
 				if isinstance(self.__parameters[param], Quantity):
 					self.__spec({param: self.__parameters[param].units})
->>>>>>> 596ccfe4
 			if param in dir(type(self)):
 				warnings.warn(errors.ParameterNameWarning("Parameter '%s' will not be accessible using the attribute notation `p.%s`, as it conflicts with a method name of Parameters." % (param, param)))
 
@@ -973,19 +865,10 @@
 			del self.__parameters[param]
 		if param in self.__parameters_spec:
 			del self.__parameters_spec[param]
-<<<<<<< HEAD
-	
-	def __sub__(self,other):
-		if not isinstance(other,text_type):
-			raise errors.ParameterInvalidError("The subtraction operator is used to remove parameters; and a parameter name string must be provided.")
-		
-		self.__remove(other)
-=======
 
 	def forget(self, *params):
 		for param in params:
 			self.__remove(param)
->>>>>>> 596ccfe4
 		return self
 
 	def __lshift__(self, other):
@@ -1260,7 +1143,7 @@
 		return values
 
 	def __range_sampler(self, sampler):
-		if isinstance(sampler, str):
+		if isinstance(sampler, text_type):
 			if sampler == 'linear':
 				return np.linspace
 			elif sampler == 'log':
@@ -1295,7 +1178,7 @@
 			sampler = self.__range_sampler(sampler)
 
 			for i, arg in enumerate(args):
-				if isinstance(arg, (tuple, str, Quantity)):
+				if isinstance(arg, (tuple, Quantity) + text_type):
 					pars = {param: arg}
 					if type(params) is dict:
 						pars.update(params)
@@ -1359,15 +1242,10 @@
 		Optimise the parameter query operator for fast operation times.
 		'''
 
-		if param is None or isinstance(param, types.FunctionType) or isinstance(param, str) and self.__is_valid_param(param):
+		if param is None or isinstance(param, types.FunctionType) or isinstance(param, text_type) and self.__is_valid_param(param):
 			return param
-<<<<<<< HEAD
-		
-		elif isinstance(param,text_type):
-=======
-
-		elif isinstance(param, str) or type(param).__module__.startswith('sympy'):
->>>>>>> 596ccfe4
+
+		elif isinstance(param, text_type) or type(param).__module__.startswith('sympy'):
 			return self.__sympy_to_function(param)
 
 		raise errors.ExpressionOptimisationError("No way to optimise parameter expression: %s ." % param)
@@ -1406,7 +1284,7 @@
 			except:
 				raise errors.ParameterInvalidError("This parameters instance has no parameter named '%s', and none was provided. Parameter may or may not be constant." % param)
 
-		if isinstance(param_val, types.FunctionType) or isinstance(param_val, str) and isinstance(self.optimise(param_val), (types.FunctionType, str)):
+		if isinstance(param_val, types.FunctionType) or isinstance(param_val, text_type) and isinstance(self.optimise(param_val), (types.FunctionType, ) + text_type):
 			return True
 		return False
 
@@ -1449,7 +1327,7 @@
 			except:
 				raise errors.ParameterInvalidError("This parameters instance has no parameter named '%s', and none was provided. Parameter may or may not be constant." % param)
 
-		if isinstance(param_val, str):
+		if isinstance(param_val, text_type):
 			param_val = self.optimise(param_val)
 		else:
 			param_val = self.__get_quantity(param_val)
@@ -1531,17 +1409,10 @@
 		p & getattr(profile, "parameters_units", {})
 
 		return p
-<<<<<<< HEAD
-	
+
 	def __rshift__(self,other):
-		
+
 		if not isinstance(other, text_type):
-=======
-
-	def __rshift__(self, other):
-
-		if not isinstance(other, str):
->>>>>>> 596ccfe4
 			raise errors.ParametersException("The right shift operator is used to save the parameters to a file. The operand must be a filename.")
 
 		self.__save__(other)
