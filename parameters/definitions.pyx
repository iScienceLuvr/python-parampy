# coding=utf-8

<<<<<<< HEAD
from __future__ import unicode_literals

from .units import UnitsDispenser,Unit
=======
from .units import UnitDispenser, Unit
>>>>>>> 596ccfe4


class SIDispenser(UnitDispenser):
	def init_prefixes(self):
		self._prefixes = [
			("yotta", "Y", 1e24),
			("zepto", "Z", 1e21),
			("exa", "E", 1e18),
			("peta", "P", 1e15),
			("tera", "T", 1e12),
			("giga", "G", 1e9),
			("mega", "M", 1e6),
			("kilo", "k", 1e3),
			("milli", "m", 1e-3),
			("micro", "{mu}", 1e-6),
			("nano", "n", 1e-9),
			("pico", "p", 1e-12),
			("femto", "f", 1e-15),
			("atto", "a", 1e-18),
			("zepto", "z", 1e-21),
			("yocto", "y", 1e-24)
		]

	def init_units(self):

		# Fundamental SI units
		self \
			+ Unit(["constant", "non-dim", "1"], "", 1.0) \
			+ Unit(["metre", "meter"], "m", 1.0).set_dimensions(length=1) \
			+ Unit("second", "s", 1.0).set_dimensions(time=1) \
			+ Unit("gram", "g", 1e-3).set_dimensions(mass=1) \
			+ Unit("ampere", "A", 1.0).set_dimensions(current=1) \
			+ Unit("kelvin", "K", 1.0).set_dimensions(temperature=1) \
			+ Unit("mole", "mol", 1.0).set_dimensions(substance=1) \
			+ Unit("candela", "cd", 1.0).set_dimensions(intensity=1) \
			+ Unit("dollar", "$", 1.0).set_dimensions(currency=1)
		self.basis(mass='kg')

		# Scales
		self \
<<<<<<< HEAD
			+  Unit("angstrom","Å",1e-10).set_dimensions(length=1) \
			+  Unit("astronomical unit","au",149597870691.0).set_dimensions(length=1) \
			+  Unit("lightyear","ly",9460730472580800.).set_dimensions(length=1)
=======
			+ Unit("angstrom", u"Å", 1e-10).set_dimensions(length=1) \
			+ Unit("astronomical unit", "au", 149597870691.0).set_dimensions(length=1) \
			+ Unit("lightyear", "ly", 9460730472580800.).set_dimensions(length=1)
>>>>>>> 596ccfe4

		# Imperial Scales
		self \
			+ Unit("mile", "mi", 201168. / 125).set_dimensions(length=1) \
			+ Unit("yard", "yd", 0.9144).set_dimensions(length=1) \
			+ Unit("foot", "ft", 381. / 1250, plural="feet").set_dimensions(length=1) \
			+ Unit("inch", "in", 127. / 5000., plural="inches").set_dimensions(length=1) \
			+ Unit("point", "pt", 1.27 / 5000.).set_dimensions(length=1) \
			+ Unit("mmHg", "mmHg", 101325. / 760).set_dimensions(mass=1, length=-1, time=-2)

		# Time
		self \
			+ Unit("year", "year", 3944615652. / 125).set_dimensions(time=1) \
			+ Unit("day", "day", 86400.0).set_dimensions(time=1) \
			+ Unit("hour", "h", 3600.).set_dimensions(time=1) \
			+ Unit("minute", "min", 60.).set_dimensions(time=1) \
			+ Unit("hertz", "Hz", 1.).set_dimensions(time=-1)

		# Force
		self \
			+ Unit("newton", "N", 1.).set_dimensions(mass=1, length=1, time=-2)

		# Pressure
		self \
			+ Unit("atm", "atm", 101325.0).set_dimensions(mass=1, length=-1, time=-2) \
			+ Unit("bar", "bar", 100000.0).set_dimensions(mass=1, length=-1, time=-2) \
			+ Unit("pascal", "Pa", 1.).set_dimensions(mass=1, length=-1, time=-2) \
			+ Unit("psi", "psi", 6894.757).set_dimensions(mass=1, length=-1, time=-2)

		# Energy
		self \
			+ Unit("joule", "J", 1.).set_dimensions(mass=1, length=2, time=-2) \
			+ Unit("calorie", "cal", 4.1868).set_dimensions(mass=1, length=2, time=-2) \
			+ Unit("electronvolt", "eV", 1.602176487e-19).set_dimensions(mass=1, length=2, time=-2) \
			+ Unit("watt", "W", 1.).set_dimensions(mass=1, length=2, time=-3)

		# Electromagnetism
		self \
<<<<<<< HEAD
			+  Unit("coulomb","C",1.0).set_dimensions(current=1,time=1) \
			+  Unit("farad","F",1.0).set_dimensions(time=4,current=2,length=-2,mass=-1) \
			+  Unit("henry","H",1).set_dimensions(mass=1,length=2,time=-2,current=-2) \
			+  Unit("volt","V",1.).set_dimensions(mass=1,length=2,current=-1,time=-3) \
			+  Unit("ohm","Ω",1.).set_dimensions(mass=1,length=2,time=-3,current=-2) \
			+  Unit("siemens","mho",1.).set_dimensions(mass=-1,length=-2,time=3,current=2) \
			+  Unit("tesla",'T',1.).set_dimensions(mass=1,current=-1,time=-2) \
			+  Unit("gauss","G",1e-4).set_dimensions(mass=1,current=-1,time=-2)
=======
			+ Unit("coulomb", "C", 1.0).set_dimensions(current=1, time=1) \
			+ Unit("farad", "F", 1.0).set_dimensions(time=4, current=2, length=-2, mass=-1) \
			+ Unit("henry", "H", 1).set_dimensions(mass=1, length=2, time=-2, current=-2) \
			+ Unit("volt", "V", 1.).set_dimensions(mass=1, length=2, current=-1, time=-3) \
			+ Unit("ohm", u"Ω", 1.).set_dimensions(mass=1, length=2, time=-3, current=-2) \
			+ Unit("siemens", "mho", 1.).set_dimensions(mass=-1, length=-2, time=3, current=2) \
			+ Unit("tesla", 'T', 1.).set_dimensions(mass=1, current=-1, time=-2) \
			+ Unit("gauss", "G", 1e-4).set_dimensions(mass=1, current=-1, time=-2)
>>>>>>> 596ccfe4

		# Volume
		self \
			+ Unit(["litre", "liter"], "L", .001).set_dimensions(length=3) \
			+ Unit("gallon", "gal", 4 * 473176473. / 125000000000).set_dimensions(length=3) \
			+ Unit("quart", "qt", 473176473. / 125000000000).set_dimensions(length=3) \
			+ Unit("weber", "Wb", 1.).set_dimensions(length=2, mass=1, time=-2, current=-1)<|MERGE_RESOLUTION|>--- conflicted
+++ resolved
@@ -1,12 +1,8 @@
 # coding=utf-8
 
-<<<<<<< HEAD
 from __future__ import unicode_literals
 
-from .units import UnitsDispenser,Unit
-=======
-from .units import UnitDispenser, Unit
->>>>>>> 596ccfe4
+from .units import UnitDispenser,Unit
 
 
 class SIDispenser(UnitDispenser):
@@ -47,15 +43,9 @@
 
 		# Scales
 		self \
-<<<<<<< HEAD
 			+  Unit("angstrom","Å",1e-10).set_dimensions(length=1) \
 			+  Unit("astronomical unit","au",149597870691.0).set_dimensions(length=1) \
 			+  Unit("lightyear","ly",9460730472580800.).set_dimensions(length=1)
-=======
-			+ Unit("angstrom", u"Å", 1e-10).set_dimensions(length=1) \
-			+ Unit("astronomical unit", "au", 149597870691.0).set_dimensions(length=1) \
-			+ Unit("lightyear", "ly", 9460730472580800.).set_dimensions(length=1)
->>>>>>> 596ccfe4
 
 		# Imperial Scales
 		self \
@@ -94,7 +84,6 @@
 
 		# Electromagnetism
 		self \
-<<<<<<< HEAD
 			+  Unit("coulomb","C",1.0).set_dimensions(current=1,time=1) \
 			+  Unit("farad","F",1.0).set_dimensions(time=4,current=2,length=-2,mass=-1) \
 			+  Unit("henry","H",1).set_dimensions(mass=1,length=2,time=-2,current=-2) \
@@ -103,16 +92,6 @@
 			+  Unit("siemens","mho",1.).set_dimensions(mass=-1,length=-2,time=3,current=2) \
 			+  Unit("tesla",'T',1.).set_dimensions(mass=1,current=-1,time=-2) \
 			+  Unit("gauss","G",1e-4).set_dimensions(mass=1,current=-1,time=-2)
-=======
-			+ Unit("coulomb", "C", 1.0).set_dimensions(current=1, time=1) \
-			+ Unit("farad", "F", 1.0).set_dimensions(time=4, current=2, length=-2, mass=-1) \
-			+ Unit("henry", "H", 1).set_dimensions(mass=1, length=2, time=-2, current=-2) \
-			+ Unit("volt", "V", 1.).set_dimensions(mass=1, length=2, current=-1, time=-3) \
-			+ Unit("ohm", u"Ω", 1.).set_dimensions(mass=1, length=2, time=-3, current=-2) \
-			+ Unit("siemens", "mho", 1.).set_dimensions(mass=-1, length=-2, time=3, current=2) \
-			+ Unit("tesla", 'T', 1.).set_dimensions(mass=1, current=-1, time=-2) \
-			+ Unit("gauss", "G", 1e-4).set_dimensions(mass=1, current=-1, time=-2)
->>>>>>> 596ccfe4
 
 		# Volume
 		self \
