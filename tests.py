--- conflicted
+++ resolved
@@ -3,73 +3,11 @@
 
 import numpy as np
 
-<<<<<<< HEAD
-from parameters import Parameters,SIDispenser,Quantity,SIQuantity,Unit, UnitsDispenser, Units, errors
-
-
-print( "Performance Tests" )
-print( "-----------------" )
-print()
-print( " - Simple Parameter Extraction" )
-x = 1e23
-p=Parameters()
-p(x=x)
-q = {'x':x}
-#p['x'] = (0,1e24)
-
-def testP():
-	return p('x',x=1)
-def testD():
-	return q['x']
-def testR():
-	return x
-
-def timer():
-	time1 = timeit.timeit("testP()", setup="from __main__ import testP",number=100000)
-	time2 = timeit.timeit("testD()", setup="from __main__ import testD",number=100000)
-	time3 = timeit.timeit("testR()", setup="from __main__ import testR",number=100000)
-	print ( time1/time2, "times slower than dict at %f cf %f" % (time1,time2) )
-	print ( time1/time3, "times slower than raw at %f cf %f" % (time1,time3) )
-timer()
-
-profile.run('testP()',filename='pam_extract.pstats')
-
-print()
-print (" - Functional Evalution (y=x^2)")
-p(y=lambda x: x**2)
-
-o = p.optimise('x^2')
-def testP():
-	return p(o)
-def testP2():
-	return p('y')
-def testD():
-	return q['x']**2
-def testR():
-	return x**2
-
-def timer():
-	time1 = timeit.timeit("testP()", setup="from __main__ import testP",number=10000)
-	time2 = timeit.timeit("testP2()", setup="from __main__ import testP2",number=10000)
-	time3 = timeit.timeit("testD()", setup="from __main__ import testD",number=10000)
-	time4 = timeit.timeit("testR()", setup="from __main__ import testR",number=10000)
-	print( "p('x^2'): %f (%f) times slower than dict (raw) at %f cf %f (%f)" % (time1/time3,time1/time4,time1,time3,time4) )
-	print( "p('y'): %f (%f) times slower than dict (raw) at %f cf %f (%f)" % (time2/time3,time2/time4,time2,time3,time4) )
-
-timer()
-
-profile.run('testP2()',filename='pam_functional.pstats')
-
-print( "\n\n" )
-print( "Unit Tests" )
-print( "-----------------" )
-=======
 import warnings
 warnings.filterwarnings("ignore")
 
 from parameters import Parameters,SIDispenser,Quantity,SIQuantity,Unit, UnitDispenser, Units, errors
 
->>>>>>> 596ccfe4
 ###################### UNIT TESTS ##############################################
 import unittest
 
@@ -335,15 +273,15 @@
 
 if __name__ == '__main__':
 
-	print "\n\n"
-	print "Unit Tests"
-	print "-----------------"
+	print( "\n\n" )
+	print( "Unit Tests")
+	print( "-----------------")
 	unittest.main(exit=False)
 
 
-	print "Performance Tests"
-	print "-----------------"
-	print
+	print( "Performance Tests")
+	print( "-----------------")
+	print( )
 	x = 1e23
 	p=Parameters()
 	p(x=x,y=2,z=3,a=1,b=2,c=3,d=2)
@@ -351,11 +289,11 @@
 	#p['x'] = (0,1e24)
 
 	def timer(name,baseline,*tests):
-		print " - Speed tests for %s" % name
+		print( " - Speed tests for %s" % name )
 		time_base = timeit.timeit("%s()"%baseline.__name__,setup="from __main__ import %s"%baseline.__name__,number=100000)
 		for test in tests:
 			time = timeit.timeit("%s()"%test.__name__,setup="from __main__ import %s"%test.__name__,number=100000)
-			print "\t%s: \t%.2fx slower than baseline" % (test.__name__,time/time_base)
+			print( "\t%s: \t%.2fx slower than baseline" %  (test.__name__,time/time_base) )
 
 	def test_baseline():
 		return q['x']
